import numpy as np
from collections import defaultdict
import bitarray.util

def calculate_frequencies(symbols):
    # returns a map from symbol to frequency
    frequency_map = defaultdict(int)
    for symbol in symbols:
        frequency_map[symbol] += 1
    return frequency_map


def min_redundancy_codeword_lengths(A):
    """
    A: List of symbol frequencies in non-decreasing order.
    returns: The expected lengths of codewords in huffman encoding

    Algorithm described in: http://hjemmesider.diku.dk/~jyrki/Paper/WADS95.pdf
    reference sources: 
     - https://github.com/madler/brotli/blob/master/huff.c
     - https://people.eng.unimelb.edu.au/ammoffat/inplace.c
    """

    size = len(A)

    # check trivial cases
    if size == 0:
        return A
    if size == 1:
        A[0] = 1
        return A
     
    # first pass, left to right, setting parent pointers
    A[0] += A[1]
    root = 0
    leaf = 2
    for next in range(1, size - 1):
        # select first item for a pairing
        if leaf >= size or A[root] < A[leaf]:
            A[next] = A[root]
            A[root] = next
            root += 1
        else:
            A[next] = A[leaf]
            leaf += 1

        # add on the second item
        if leaf >= size or (root < next and A[root] < A[leaf]):
            A[next] += A[root]
            A[root] = next
            root += 1
        else:
            A[next] += A[leaf]
            leaf += 1
    
    # second pass, right to left, setting internal depths
    A[size - 2] = 0
    for next in range(size - 3, -1, -1):
        A[next] = A[A[next]] + 1
    
    # third pass, right to left, setting internal depths
    available = 1
    used = 0
    depth = 0
    root = size - 2
    next = size - 1
    while available > 0:
        while root >= 0 and A[root] == depth:
            used += 1
            root -= 1
        while available > used:
            A[next] = depth
            next -= 1
            available -= 1
        available = 2 * used
        depth += 1
        used = 0
    
    return A


def canonical_huffman(symbols, verbose = False):
    """
    Given a list of symbols, create a canonical huffman codebook using in-place
    calculation of minimum-redundancy codes. Returns a tuple containing:

    0. the canonical Huffman code as a dict mapping symbols to bitarrays
    1. a list containing the number of symbols of each code length
    2. a list of symbols in canonical order
    """

    frequency_map = calculate_frequencies(symbols)
    # we sort in non-decreasing order, first by frequency then by symbol. 
    # this is required for the decoder to reconstruct the codes
    symbol_frequency_pairs = sorted(frequency_map.items(), key=lambda sym_freq: (sym_freq[1], sym_freq[0]))
    codeword_lengths = min_redundancy_codeword_lengths([x[1] for x in symbol_frequency_pairs])

    # reverse because we should do code assignment in non-decreasing order of 
    # bit length instead of frequency
    symbol_frequency_pairs.reverse()
    codeword_lengths.reverse()   

    print("OUR CODEWORD LENGTHS:   ", codeword_lengths)

    # TODO add length limiting to this algorithm

<<<<<<< HEAD
    # for decoding. the ith element is the number of codewords of bit length i
    bit_length_frequencies = [0] * (codeword_lengths[-1] + 1)

    # TODO add length limiting?
    codedict = {}
=======
>>>>>>> e9a11048
    code = 0
    # maps the symbol to a bitarray representing its code
    codedict = {} 
    # accessing element i gives the number of codes of length i in the codedict
    # initialize it with size = max code length + 1
    code_length_counts = [0] * (codeword_lengths[-1] + 1)
    for i, (symbol, _) in enumerate(symbol_frequency_pairs):
        current_length = codeword_lengths[i]
<<<<<<< HEAD
        codedict[symbol] = int2ba(code, length=current_length, endian='big')
        bit_length_frequencies[current_length] += 1
=======
        codedict[symbol] = bitarray.util.int2ba(code, length=current_length, endian='big')
        code_length_counts[current_length] += 1
>>>>>>> e9a11048
        if i + 1 < len(codeword_lengths):
            code += 1
            code <<= codeword_lengths[i + 1] - current_length

    if verbose:
        print(f"Canonical huffman produced codedict: {codedict}")

<<<<<<< HEAD
    print(codeword_lengths)
    
    return codedict, bit_length_frequencies, [pair[0] for pair in symbol_frequency_pairs]
=======
    print("OUR COUNTS: ", code_length_counts)

    return codedict, code_length_counts, [pair[0] for pair in symbol_frequency_pairs]
>>>>>>> e9a11048


def test_canonical_huffman(symbols):
    # our implementation
<<<<<<< HEAD
    actual_codedict, actual_counts, actual_symbols = make_canonical_huffman(values, True)

    # bitarray's implementation
    frequency_map = calculate_frequencies(values)
    expected_codedict, expected_counts, expected_symbols = canonical_huffman(frequency_map)

    print("ACTUAL")
    print(actual_codedict)
    print("EXPECTED")
    print(expected_codedict)
    print(actual_counts, expected_counts)
    # assert actual_counts == expected_counts
=======
    actual_codedict, code_length_counts, sorted_symbols = canonical_huffman(symbols)

    # bitarray's implementation
    frequency_map = calculate_frequencies(symbols)
    expected_codedict, counts, symbols = bitarray.util.canonical_huffman(frequency_map)
    
    print("THEIR COUNTS: ", counts)
>>>>>>> e9a11048

    # can't do == on the maps because two identical bitarrays aren't equal
    for actual_key, expected_key in zip(sorted(actual_codedict.keys()), sorted(expected_codedict.keys())):
        assert actual_key == expected_key
<<<<<<< HEAD
        print(actual_codedict[actual_key].to01(), expected_codedict[expected_key].to01())
        assert actual_codedict[actual_key].to01() == expected_codedict[expected_key].to01()
    assert actual_codedict == expected_codedict
=======
        assert actual_codedict[actual_key].to01() == expected_codedict[expected_key].to01()
>>>>>>> e9a11048


if __name__ == "__main__":
    for i in range(10):
        symbols = np.random.randint(0, 20, size=30)  
        print(symbols)  
        test_canonical_huffman(symbols)<|MERGE_RESOLUTION|>--- conflicted
+++ resolved
@@ -104,14 +104,6 @@
 
     # TODO add length limiting to this algorithm
 
-<<<<<<< HEAD
-    # for decoding. the ith element is the number of codewords of bit length i
-    bit_length_frequencies = [0] * (codeword_lengths[-1] + 1)
-
-    # TODO add length limiting?
-    codedict = {}
-=======
->>>>>>> e9a11048
     code = 0
     # maps the symbol to a bitarray representing its code
     codedict = {} 
@@ -120,13 +112,8 @@
     code_length_counts = [0] * (codeword_lengths[-1] + 1)
     for i, (symbol, _) in enumerate(symbol_frequency_pairs):
         current_length = codeword_lengths[i]
-<<<<<<< HEAD
-        codedict[symbol] = int2ba(code, length=current_length, endian='big')
-        bit_length_frequencies[current_length] += 1
-=======
         codedict[symbol] = bitarray.util.int2ba(code, length=current_length, endian='big')
         code_length_counts[current_length] += 1
->>>>>>> e9a11048
         if i + 1 < len(codeword_lengths):
             code += 1
             code <<= codeword_lengths[i + 1] - current_length
@@ -134,33 +121,13 @@
     if verbose:
         print(f"Canonical huffman produced codedict: {codedict}")
 
-<<<<<<< HEAD
-    print(codeword_lengths)
-    
-    return codedict, bit_length_frequencies, [pair[0] for pair in symbol_frequency_pairs]
-=======
     print("OUR COUNTS: ", code_length_counts)
 
     return codedict, code_length_counts, [pair[0] for pair in symbol_frequency_pairs]
->>>>>>> e9a11048
 
 
 def test_canonical_huffman(symbols):
     # our implementation
-<<<<<<< HEAD
-    actual_codedict, actual_counts, actual_symbols = make_canonical_huffman(values, True)
-
-    # bitarray's implementation
-    frequency_map = calculate_frequencies(values)
-    expected_codedict, expected_counts, expected_symbols = canonical_huffman(frequency_map)
-
-    print("ACTUAL")
-    print(actual_codedict)
-    print("EXPECTED")
-    print(expected_codedict)
-    print(actual_counts, expected_counts)
-    # assert actual_counts == expected_counts
-=======
     actual_codedict, code_length_counts, sorted_symbols = canonical_huffman(symbols)
 
     # bitarray's implementation
@@ -168,18 +135,11 @@
     expected_codedict, counts, symbols = bitarray.util.canonical_huffman(frequency_map)
     
     print("THEIR COUNTS: ", counts)
->>>>>>> e9a11048
 
     # can't do == on the maps because two identical bitarrays aren't equal
     for actual_key, expected_key in zip(sorted(actual_codedict.keys()), sorted(expected_codedict.keys())):
         assert actual_key == expected_key
-<<<<<<< HEAD
-        print(actual_codedict[actual_key].to01(), expected_codedict[expected_key].to01())
         assert actual_codedict[actual_key].to01() == expected_codedict[expected_key].to01()
-    assert actual_codedict == expected_codedict
-=======
-        assert actual_codedict[actual_key].to01() == expected_codedict[expected_key].to01()
->>>>>>> e9a11048
 
 
 if __name__ == "__main__":
