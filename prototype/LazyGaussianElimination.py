--- conflicted
+++ resolved
@@ -58,37 +58,8 @@
     #   A DenseModulo2System containing the active sub-system found by lazy
     #   gaussian elimination.
     num_equations, num_variables = sparse_system.shape
-<<<<<<< HEAD
-	# The weight is the number of sparse equations containing variable_id.
-    variable_weight = np.zeros(size=num_variables)
-    # The equation priority is the number of idle variables in equation_id.
-    equation_priority = np.zeros(size=num_equations)
-
-    dense_system = DenseModulo2System(num_variables)
-    var_to_equations = defaultdict([])
-    for equation_id in equation_ids:
-        participating_vars, constant = sparse_system.getEquation(equation_id)
-        # We should only add a variable to the equation in the dense system if
-        # it appears an odd number of times. This is because we compute output
-        # as XOR(solution[hash_1], solution[hash_2] ...). If hash_1 = hash_2 = 
-        # variable_id, then XOR(solution[hash_1], solution[hash_2]) = 0 and
-        # the variable_id did not actually participate in the solution.
-        vars_to_add = set()
-        for variable_id in participating_variables:
-            if variable_id not in vars_to_add:
-                vars_to_add.add(variable_id)
-            else:
-                vars_to_add.remove(variable_id)
-        # Update weight and priority for de-duped variables.
-        dense_system.addEquation(equation_id, list(vars_to_add), constant)
-        for variable_id in vars_to_add:
-            variable_weight[variable_id] += 1
-            equation_priority[equation_id] += 1
-            var_to_equations[variable_id].append(equation_id)
-=======
     var_to_equations, equation_priority, variable_weight, dense_system = \
         construct_dense_system(sparse_system, equation_ids)
->>>>>>> 5cf6228e
 
     # List of sparse equations with priority 0 or 1. Probably needs a re-name.
     sparse_equation_ids = []
@@ -106,11 +77,7 @@
         int(math.ceil(num_variables / num_variables_per_chunk)),
         dtype=dense_system.dtype)
 
-<<<<<<< HEAD
-	# Sorted list of variable ids, in descending weight order.
-=======
     # Sorted list of variable ids, in descending weight order.
->>>>>>> 5cf6228e
     sorted_variable_ids = countsort_variable_ids(variable_weight,
                                                  num_variables,
                                                  num_equations)
@@ -195,14 +162,9 @@
                             print(f"Adding equation {equation_id:d} to "
                                   f"equation {other_equation_id:d}.")
                         # Perform one step of gaussian elimination.
-<<<<<<< HEAD
-                        dense_system.xorEquations(other_equation_id, equation_id)
-    if verbose:
-=======
                         dense_system.xorEquations(other_equation_id,
                                                   equation_id)
     if verbose >= 1:
->>>>>>> 5cf6228e
         print(f"{num_active_variables:d} active of {num_variables:d} "
               f"total variables ({num_active_variables/num_variables:.2f}%).")
         print(f"Dense equations: {dense_equation_ids}")
@@ -248,23 +210,14 @@
 def countsort_variable_ids(variable_weight, num_variables, num_equations):
     # Sorts variables in ascending weight order in O(num_variables + max_weight) time.
     sorted_variable_ids = list(range(num_variables))
-<<<<<<< HEAD
-    counts = np.zeros(size=num_equations+1, dtype=int)
-    for variable_id in range(num_variables):
-        counts[variable_weight[variable_id]] += 1		
-=======
     counts = np.zeros(shape=num_equations+1, dtype=int)
     for variable_id in range(num_variables):
         counts[variable_weight[variable_id]] += 1
->>>>>>> 5cf6228e
     counts = np.cumsum(counts)
     for variable_id in reversed(range(num_variables)):
         count_idx = variable_weight[variable_id]
         counts[count_idx] -= 1
         sorted_variable_ids[counts[count_idx]] = variable_id
-<<<<<<< HEAD
-    return sorted_variable_ids
-=======
     return sorted_variable_ids
 
 def test_random_system(num_equations, num_variables, verbose=0):
@@ -350,5 +303,4 @@
 if __name__ == '__main__':
     test_unsolvable_pair(verbose=2)
     test_solvable_system(verbose=2)
-    test_active_system(verbose=2)
->>>>>>> 5cf6228e
+    test_active_system(verbose=2)