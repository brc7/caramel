import numpy as np
from Modulo2System import *
from LazyGaussianElimination import *
from HypergraphPeeler import *
from GaussianElimination import *

def solve_lazy_from_dense(dense_equation_ids,
                          solved_equation_ids,
                          solved_variable_ids,
                          dense_system,
                          dense_solution,
                          verbose=0):
    # Solve the lazy gaussian elimination variables using the solutions to the
    # dense linear system (that were found using regular gaussian elimination).
    # 
    # dense_solution: The solution to dense_system, from GaussianElimiation.
    
    assert len(solved_equation_ids) == len(solved_variable_ids)
    for equation_id, variable_id in zip(solved_equation_ids,solved_variable_ids):
        # 1. The only non-dense variable that still needs to be solved is 
        # variable_id (by the invariants of the lazy gaussian elimination)
        # The solution is zero at this index, so the bit to set is just 
        # the constant XOR <equation_coefficients, solution_so_far>
        equation, constant = dense_system.getEquation(equation_id)
        value = np.bitwise_xor(constant,
                               scalarProduct(equation, dense_solution)) % 2
        value = np.bitwise_and(1, value)
<<<<<<< HEAD
        print(f"[Equation {equation_id}] solving for [Variable {variable_id}]"
              f": Value = {value}, constant = {constant}")
        dense_solution[variable_id] = value

=======
        if verbose >= 2:
            print(f"[Equation {equation_id}] solving for [Variable {variable_id}]"
                f": Value = {value}, constant = {constant}")
        # TODO: This breaks encapsulation and is ugly - should be fixed by 
        # making the method public (or a helper function).
        dense_solution = dense_system._update_bitvector(dense_solution, 
                                                        variable_id,
                                                        value=value)
>>>>>>> 816d45b8
    return dense_solution


def solve_peeled_from_dense(peeled_equation_ids,
                            var_solution_order,
                            dense_system,
                            dense_solution,
                            verbose=0):
    # Solve the peeled hypergraph representation of the linear system using the
    # solution to the unpeelable 2-core of the system (dense_solution).
    # 
    # dense_solution: The solution to the system, from LazyGaussianElimination
    # or from GaussianElimination.

    # 1. Peeled IDs contains a list of equation IDs in solution-order.
    # Var solution order contains a list of variables that need to be solved.

    for equation_id, variable_id in zip(peeled_equation_ids, var_solution_order):
        # Update dense_solution to include these.
        equation, constant = dense_system.getEquation(equation_id)
        # TODO: pPrformance tuning, this is highly inefficient
        value = np.bitwise_xor(constant,
                               scalarProduct(equation, dense_solution)) % 2
        value = np.bitwise_and(1, value)
<<<<<<< HEAD
        print(f"[Equation {equation_id}] solving for [Variable {variable_id}]"
              f": Value = {value}, constant = {constant}")
        dense_solution[variable_id] = value

=======
        if verbose >= 2:
            print(f"[Equation {equation_id}] solving for [Variable {variable_id}]"
                f": Value = {value}, constant = {constant}")
        # TODO: This breaks encapsulation and is ugly - should be fixed by 
        # making the method public (or a helper function).
        dense_solution = dense_system._update_bitvector(dense_solution,
                                                        variable_id,
                                                        value=value)
>>>>>>> 816d45b8
    return dense_solution


def sparse_to_dense(sparse_system, equation_ids=None):
    num_equations, num_variables = sparse_system.shape
    dense_system = DenseModulo2System(num_variables)
    if equation_ids is None:
        equation_ids = sparse_system.equation_ids
    for equation_id in equation_ids:
        vars_to_add, constant = sparse_system.getEquation(equation_id)
        dense_system.addEquation(equation_id, list(vars_to_add), constant)
    return dense_system


def test_lazy_from_dense_solvable_system(verbose=0):
    num_variables = 10
    equations = (([1,2,3],1),
                 ([3,4,5],1),
                 ([4,5,6],0),
                 ([6,7,8],1),
                 ([5,8,9],0),
                 ([0,8,9],1),
                 ([2,8,9],1),
                 ([0,7,9],1),
                 ([1,7,9],0),
                 ([1,2,9],0))
    equation_ids = list(range(len(equations)))
    sparse_system = SparseModulo2System(num_variables)

    for equation_id, (variables, constant) in enumerate(equations):
        sparse_system.addEquation(equation_id, variables, constant)
    try:
        state = lazy_gaussian_elimination(sparse_system,
                                        equation_ids,
                                        verbose=verbose)
        dense_ids, solved_ids, solved_vars, dense_system = state
        print("System (after lazy gaussian elimination): ")
        print(dense_system.systemToStr())
        dense_solution = gaussian_elimination(dense_system, dense_ids, verbose=verbose)
        print("System (after gaussian elimination): ")
        print(dense_system.systemToStr())
        print("Solution (after gaussian elimination): ")
        print(dense_solution.to01())
    except UnsolvableSystemException as e:
        return False
    dense_solution = solve_lazy_from_dense(dense_ids,
                                           solved_ids,
                                           solved_vars,
                                           dense_system,
                                           dense_solution)
    print("Solution (after lazy gaussian elimination): ")
    print(dense_solution.to01())

    # Check the solution
    original_system = sparse_to_dense(sparse_system)
    # Do the inner products explicitly for each row
    for equation_id in original_system.equation_ids:
        equation, constant = original_system.getEquation(equation_id)
        result = scalarProduct(equation, dense_solution) % 2 
        print(f"Equation {equation_id}: {result}, {constant}")


def test_peeled_from_dense_solvable_system(verbose=0):
    num_variables = 10
    equations = (([1,2,3],1),
                 ([3,4,5],1),
                 ([4,5,6],0),
                 ([6,7,8],1),
                 ([5,8,9],0),
                 ([0,8,9],1),
                 ([2,8,9],1),
                 ([0,7,9],1),
                 ([1,7,9],0),
                 ([1,2,9],0))
    equation_ids = list(range(len(equations)))
    sparse_system = SparseModulo2System(num_variables)

    for equation_id, (variables, constant) in enumerate(equations):
        sparse_system.addEquation(equation_id, variables, constant)
    try:
        state = peel_hypergraph(sparse_system, sparse_system.equation_ids)
        unpeeled_ids, peeled_ids, var_order, sparse_system = state

        dense_system = sparse_to_dense(sparse_system, unpeeled_ids)

        print("System (before gaussian elimination): ")
        print(dense_system.systemToStr())

        dense_solution = gaussian_elimination(dense_system, 
                                                unpeeled_ids, 
                                                verbose=verbose)
        print("System (after gaussian elimination): ")
        print(dense_system.systemToStr())
        print("Solution (after gaussian elimination): ")
        print(dense_solution.to01())
    except UnsolvableSystemException as e:
        print("SAD")
        return False

    dense_solution = solve_peeled_from_dense(
        peeled_ids, var_order, dense_system, dense_solution)

    print("Solution (after peeling back-substitution): ")
    print(dense_solution.to01())

    # Check the solution
    original_system = sparse_to_dense(sparse_system)
    # Do the inner products explicitly for each row
    for equation_id in original_system.equation_ids:
        equation, constant = original_system.getEquation(equation_id)
        result = scalarProduct(equation, dense_solution) % 2
        print(f"Equation {equation_id}: {result}, {constant}")

if __name__ == '__main__':
    test_lazy_from_dense_solvable_system(verbose=2)
    test_peeled_from_dense_solvable_system(verbose=2)<|MERGE_RESOLUTION|>--- conflicted
+++ resolved
@@ -25,21 +25,10 @@
         value = np.bitwise_xor(constant,
                                scalarProduct(equation, dense_solution)) % 2
         value = np.bitwise_and(1, value)
-<<<<<<< HEAD
-        print(f"[Equation {equation_id}] solving for [Variable {variable_id}]"
-              f": Value = {value}, constant = {constant}")
-        dense_solution[variable_id] = value
-
-=======
         if verbose >= 2:
             print(f"[Equation {equation_id}] solving for [Variable {variable_id}]"
                 f": Value = {value}, constant = {constant}")
-        # TODO: This breaks encapsulation and is ugly - should be fixed by 
-        # making the method public (or a helper function).
-        dense_solution = dense_system._update_bitvector(dense_solution, 
-                                                        variable_id,
-                                                        value=value)
->>>>>>> 816d45b8
+        dense_solution[variable_id] = value
     return dense_solution
 
 
@@ -64,21 +53,10 @@
         value = np.bitwise_xor(constant,
                                scalarProduct(equation, dense_solution)) % 2
         value = np.bitwise_and(1, value)
-<<<<<<< HEAD
-        print(f"[Equation {equation_id}] solving for [Variable {variable_id}]"
-              f": Value = {value}, constant = {constant}")
-        dense_solution[variable_id] = value
-
-=======
         if verbose >= 2:
             print(f"[Equation {equation_id}] solving for [Variable {variable_id}]"
                 f": Value = {value}, constant = {constant}")
-        # TODO: This breaks encapsulation and is ugly - should be fixed by 
-        # making the method public (or a helper function).
-        dense_solution = dense_system._update_bitvector(dense_solution,
-                                                        variable_id,
-                                                        value=value)
->>>>>>> 816d45b8
+        dense_solution[variable_id] = value
     return dense_solution
 
 
