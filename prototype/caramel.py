--- conflicted
+++ resolved
@@ -134,13 +134,9 @@
     """
 
     # The code dict needs to be the same for all the partition-CSFs.
-<<<<<<< HEAD
-    codedict, bit_length_frequencies, symbols = make_canonical_huffman(values, verbose=verbose)
+    codedict, code_length_counts, symbols = canonical_huffman(values, verbose=verbose)
 
     vectorizer = lambda s : bytes(s, 'utf-8')
-=======
-    codedict, code_length_counts, sorted_symbols = canonical_huffman(values, verbose=verbose)
->>>>>>> e9a11048
     hash_store = BucketedHashStore(vectorizer, keys, values)
     if verbose >= 1:
         print(f"Divided keys into {len(list(hash_store.buckets()))} buckets")
